--- conflicted
+++ resolved
@@ -252,17 +252,6 @@
 const std::vector<Float_t>& TMVA::Event::GetValues() const
 {
    // return value vector
-<<<<<<< HEAD
-   if (fVariableArrangement!=0) {
-      assert(0);
-   }
-   if (fDynamic) {
-      fValues.clear();
-      for (std::vector<Float_t*>::const_iterator it = fValuesDynamic->begin(), itEnd=fValuesDynamic->end()-GetNSpectators(); 
-           it != itEnd; ++it) { 
-         Float_t val = *(*it); 
-         fValues.push_back( val ); 
-=======
    if (fVariableArrangement==0) {
 
       if (fDynamic) {
@@ -291,7 +280,6 @@
              fValuesRearranged.push_back(fValues.at(mapIdx));
          }
          return fValuesRearranged;
->>>>>>> ceee3a34
       }
    }
    return fValues;
